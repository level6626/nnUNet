#    Copyright 2019 Division of Medical Image Computing, German Cancer Research Center (DKFZ), Heidelberg, Germany
#
#    Licensed under the Apache License, Version 2.0 (the "License");
#    you may not use this file except in compliance with the License.
#    You may obtain a copy of the License at
#
#        http://www.apache.org/licenses/LICENSE-2.0
#
#    Unless required by applicable law or agreed to in writing, software
#    distributed under the License is distributed on an "AS IS" BASIS,
#    WITHOUT WARRANTIES OR CONDITIONS OF ANY KIND, either express or implied.
#    See the License for the specific language governing permissions and
#    limitations under the License.
from nnunet.configuration import default_num_threads
from nnunet.experiment_planning.find_classes_in_slice import add_classes_in_slice_info
from nnunet.preprocessing.cropping import ImageCropper
from batchgenerators.utilities.file_and_folder_operations import *
from nnunet.paths import splitted_4d_output_dir, cropped_output_dir, preprocessing_output_dir, raw_dataset_dir
import numpy as np
import pickle
from nnunet.experiment_planning.DatasetAnalyzer import DatasetAnalyzer
import os
from multiprocessing import Pool
import json
import shutil
from nnunet.experiment_planning.common_utils import split_4d_nifti


def split_4d(task_string):
    base_folder = join(raw_dataset_dir, task_string)
    output_folder = join(splitted_4d_output_dir, task_string)

    if isdir(output_folder):
        shutil.rmtree(output_folder)

    files = []
    output_dirs = []

    maybe_mkdir_p(output_folder)
    for subdir in ["imagesTr", "imagesTs"]:
        curr_out_dir = join(output_folder, subdir)
        if not isdir(curr_out_dir):
            os.mkdir(curr_out_dir)
        curr_dir = join(base_folder, subdir)
        nii_files = [join(curr_dir, i) for i in os.listdir(curr_dir) if i.endswith(".nii.gz")]
        nii_files.sort()
        for n in nii_files:
            files.append(n)
            output_dirs.append(curr_out_dir)

    shutil.copytree(join(base_folder, "labelsTr"), join(output_folder, "labelsTr"))

    p = Pool(default_num_threads)
    p.starmap(split_4d_nifti, zip(files, output_dirs))
    p.close()
    p.join()
    shutil.copy(join(base_folder, "dataset.json"), output_folder)


def create_lists_from_splitted_dataset(base_folder_splitted):
    lists = []

    json_file = join(base_folder_splitted, "dataset.json")
    with open(json_file) as jsn:
        d = json.load(jsn)
        training_files = d['training']
    num_modalities = len(d['modality'].keys())
    for tr in training_files:
        cur_pat = []
        for mod in range(num_modalities):
            cur_pat.append(join(base_folder_splitted, "imagesTr", tr['image'].split("/")[-1][:-7] +
                                "_%04.0d.nii.gz" % mod))
        cur_pat.append(join(base_folder_splitted, "labelsTr", tr['label'].split("/")[-1]))
        lists.append(cur_pat)
    return lists, {int(i): d['modality'][str(i)] for i in d['modality'].keys()}


def create_lists_from_splitted_dataset_folder(folder):
    """
    does not rely on dataset.json
    :param folder:
    :return:
    """
    caseIDs = get_caseIDs_from_splitted_dataset_folder(folder)
    list_of_lists = []
    for f in caseIDs:
        list_of_lists.append(subfiles(folder, prefix=f, suffix=".nii.gz", join=True, sort=True))
    return list_of_lists


def get_caseIDs_from_splitted_dataset_folder(folder):
    files = subfiles(folder, suffix=".nii.gz", join=False)
    # all files must be .nii.gz and have 4 digit modality index
    files = [i[:-12] for i in files]
    # only unique patient ids
    files = np.unique(files)
    return files


def crop(task_string, override=False, num_threads=default_num_threads):
    cropped_out_dir = join(cropped_output_dir, task_string)
    maybe_mkdir_p(cropped_out_dir)

    if override and isdir(cropped_out_dir):
        shutil.rmtree(cropped_out_dir)
        maybe_mkdir_p(cropped_out_dir)

    splitted_4d_output_dir_task = join(splitted_4d_output_dir, task_string)
    lists, _ = create_lists_from_splitted_dataset(splitted_4d_output_dir_task)

    imgcrop = ImageCropper(num_threads, cropped_out_dir)
    imgcrop.run_cropping(lists, overwrite_existing=override)
    shutil.copy(join(splitted_4d_output_dir, task_string, "dataset.json"), cropped_out_dir)


def analyze_dataset(task_string, override=False, collect_intensityproperties=True, num_processes=default_num_threads):
    cropped_out_dir = join(cropped_output_dir, task_string)
    dataset_analyzer = DatasetAnalyzer(cropped_out_dir, overwrite=override, num_processes=num_processes)
    _ = dataset_analyzer.analyze_dataset(collect_intensityproperties)


<<<<<<< HEAD
def plan_and_preprocess(task_string, num_threads=default_num_threads, no_preprocessing=False):
=======
def plan_and_preprocess(task_string, processes_lowres=8, processes_fullres=3, no_preprocessing=False):
>>>>>>> f9668c2b
    from nnunet.experiment_planning.experiment_planner_baseline_2DUNet import ExperimentPlanner2D
    from nnunet.experiment_planning.experiment_planner_baseline_3DUNet import ExperimentPlanner

    preprocessing_output_dir_this_task_train = join(preprocessing_output_dir, task_string)
    cropped_out_dir = join(cropped_output_dir, task_string)
    maybe_mkdir_p(preprocessing_output_dir_this_task_train)

    shutil.copy(join(cropped_out_dir, "dataset_properties.pkl"), preprocessing_output_dir_this_task_train)
    shutil.copy(join(splitted_4d_output_dir, task_string, "dataset.json"), preprocessing_output_dir_this_task_train)

    exp_planner = ExperimentPlanner(cropped_out_dir, preprocessing_output_dir_this_task_train)
    exp_planner.plan_experiment()
    if not no_preprocessing:
        exp_planner.run_preprocessing((processes_lowres, processes_fullres))

    exp_planner = ExperimentPlanner2D(cropped_out_dir, preprocessing_output_dir_this_task_train)
    exp_planner.plan_experiment()
    if not no_preprocessing:
        exp_planner.run_preprocessing(processes_fullres)

    # write which class is in which slice to all training cases (required to speed up 2D Dataloader)
    # This is done for all data so that if we wanted to use them with 2D we could do so

    if not no_preprocessing:
<<<<<<< HEAD
        p = Pool(default_num_threads)
=======
        p = Pool(processes_lowres)
>>>>>>> f9668c2b

        # if there is more than one my_data_identifier (different brnaches) then this code will run for all of them if
        # they start with the same string. not problematic, but not pretty
        stages = [i for i in subdirs(preprocessing_output_dir_this_task_train, join=True, sort=True)
                  if i.split("/")[-1].find("stage") != -1]
        for s in stages:
            print(s.split("/")[-1])
            list_of_npz_files = subfiles(s, True, None, ".npz", True)
            list_of_pkl_files = [i[:-4]+".pkl" for i in list_of_npz_files]
            all_classes = []
            for pk in list_of_pkl_files:
                with open(pk, 'rb') as f:
                    props = pickle.load(f)
                all_classes_tmp = np.array(props['classes'])
                all_classes.append(all_classes_tmp[all_classes_tmp >= 0])
            p.map(add_classes_in_slice_info, zip(list_of_npz_files, list_of_pkl_files, all_classes))
        p.close()
        p.join()


if __name__ == "__main__":
    import argparse
    parser = argparse.ArgumentParser()
    parser.add_argument('-t', '--task', type=str, help="task name. There must be a matching folder in "
                                                       "raw_dataset_dir", required=True)
    parser.add_argument('-pl', '--processes_lowres', type=int, default=8, help='number of processes used for '
                                                                               'preprocessing 3d_lowres data, image '
                                                                               'splitting and image cropping '
                                                                               'Default: 8. The distinction between '
                                                                               'processes_lowres and processes_fullres '
                                                                               'is necessary because preprocessing '
                                                                               'at full resolution needs a lot of '
                                                                               'RAM', required=False)
    parser.add_argument('-pf', '--processes_fullres', type=int, default=8, help='number of processes used for '
                                                                                'preprocessing 2d and 3d_fullres '
                                                                                'data. Default: 3', required=False)
    parser.add_argument('-o', '--override', type=int, default=0, help="set this to 1 if you want to override "
                                                                      "cropped data and intensityproperties. Default: 0",
                        required=False)
    parser.add_argument('-s', '--use_splitted', type=int, default=1, help='1 = use splitted data if already present ('
                                                                          'skip split_4d). 0 = do splitting again. '
                                                                          'It is save to set this to 1 at all times '
                                                                          'unless the dataset was updated in the '
                                                                          'meantime. Default: 1', required=False)
    parser.add_argument('-no_preprocessing', type=int, default=0, help='debug only. If set to 1 this will run only'
                                                                       'experiment planning and not run the '
                                                                       'preprocessing')

    args = parser.parse_args()
    task = args.task
    processes_lowres = args.processes_lowres
    processes_fullres = args.processes_fullres
    override = args.override
    use_splitted = args.use_splitted
    no_preprocessing = args.no_preprocessing

    if override == 0:
        override = False
    elif override == 1:
        override = True
    else:
        raise ValueError("only 0 or 1 allowed for override")

    if no_preprocessing == 0:
        no_preprocessing = False
    elif no_preprocessing == 1:
        no_preprocessing = True
    else:
        raise ValueError("only 0 or 1 allowed for override")

    if use_splitted == 0:
        use_splitted = False
    elif use_splitted == 1:
        use_splitted = True
    else:
        raise ValueError("only 0 or 1 allowed for use_splitted")

    if task == "all":
        all_tasks_that_need_splitting = subdirs(raw_dataset_dir, prefix="Task", join=False)

        for t in all_tasks_that_need_splitting:
            if not use_splitted or not isdir(join(splitted_4d_output_dir, t)):
                print("splitting task ", t)
                split_4d(t)

        all_splitted_tasks = subdirs(splitted_4d_output_dir, prefix="Task", join=False)
        for t in all_splitted_tasks:
            crop(t, override=override, num_threads=processes_lowres)
            analyze_dataset(t, override=override, collect_intensityproperties=True, num_processes=processes_lowres)
            plan_and_preprocess(t, processes_lowres, processes_fullres, no_preprocessing)
    else:
        if not use_splitted or not isdir(join(splitted_4d_output_dir, task)):
            print("splitting task ", task)
            split_4d(task)

        crop(task, override=override, num_threads=processes_lowres)
        analyze_dataset(task, override, collect_intensityproperties=True, num_processes=processes_lowres)
        plan_and_preprocess(task, processes_lowres, processes_fullres, no_preprocessing)<|MERGE_RESOLUTION|>--- conflicted
+++ resolved
@@ -119,11 +119,7 @@
     _ = dataset_analyzer.analyze_dataset(collect_intensityproperties)
 
 
-<<<<<<< HEAD
-def plan_and_preprocess(task_string, num_threads=default_num_threads, no_preprocessing=False):
-=======
-def plan_and_preprocess(task_string, processes_lowres=8, processes_fullres=3, no_preprocessing=False):
->>>>>>> f9668c2b
+def plan_and_preprocess(task_string, processes_lowres=default_num_threads, processes_fullres=3, no_preprocessing=False):
     from nnunet.experiment_planning.experiment_planner_baseline_2DUNet import ExperimentPlanner2D
     from nnunet.experiment_planning.experiment_planner_baseline_3DUNet import ExperimentPlanner
 
@@ -148,11 +144,7 @@
     # This is done for all data so that if we wanted to use them with 2D we could do so
 
     if not no_preprocessing:
-<<<<<<< HEAD
         p = Pool(default_num_threads)
-=======
-        p = Pool(processes_lowres)
->>>>>>> f9668c2b
 
         # if there is more than one my_data_identifier (different brnaches) then this code will run for all of them if
         # they start with the same string. not problematic, but not pretty
