--- conflicted
+++ resolved
@@ -20,11 +20,6 @@
 def normalized_surface_dice(a: np.ndarray, b: np.ndarray, threshold: float, spacing: tuple = None, connectivity=1):
     """
     This implementation differs from the official surface dice implementation! These two are not comparable!!!!!
-<<<<<<< HEAD
-
-    The normalized surface dice is symmetric, so it should not matter wheter a or b is the reference image
-=======
->>>>>>> 9b55c652
 
     The normalized surface dice is symmetric, so it should not matter whether a or b is the reference image
 
